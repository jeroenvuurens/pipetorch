import numpy as np
import pandas as pd
import copy
import itertools
import matplotlib.pyplot as plt
from operator import itemgetter
from mpl_toolkits.mplot3d import Axes3D
from matplotlib import cm
from .evaluateresults import EvaluatorResults

class Evaluator:
    def __init__(self, df, *metrics):
        self.df = df
        self.metrics = metrics
        self.results = EvaluatorResults.from_evaluator(self)
    
    def append(self, evaluator):
        r = copy.copy(self)
        r.results = r.results.append(evaluator.results, sort=True, ignore_index=True)
        return r
    
    def __repr__(self):
        return repr(self.results)
    
    def _1d(self, y):
        if y is None:
            return y
        try:
            y = y.cpu().numpy()
        except: pass
        return y.reshape(-1) if len(y.shape) > 1 else y
    
    @property
    def df(self):
        return self._df
    
    @df.setter
    def df(self, df):
        self._df = df
    
    @property
    def train_X(self):
        return self.df.train_X

    @property
    def train_y(self):
        return self.df.train_y

    @property
    def valid_X(self):
        return self.df.valid_X

    @property
    def valid_y(self):
        return self.df.valid_y

    @property
    def test_X(self):
        return self.df.test_X

    @property
    def test_y(self):
        return self.df.test_y
    
    @property
    def train(self):
        return self.results.train
    
    @property
    def valid(self):
        return self.results.valid
    
    @property
    def test(self):
        return self.results.test
    
    def __getitem__(self, key):
        return self.results[key]
    
    def compute_metrics(self, true_y, pred_y):
        pred_y = self._1d(pred_y)
        return {m.__name__: m(true_y, pred_y) for m in self.metrics}

    def _dict_to_df(self, *dicts):
        return pd.concat([pd.DataFrame(d, index=[0]) for d in dicts], axis=1)

    def run(self, train, predict, model=None, df=None, **annot):
        if df is None:
            df = self.df
        train(df.train_X, df.train_y)
        annot['_model'] = model
        annot['_predict'] = None if model is None else predict
        annot['_train'] = None if model is None else train
        self.score_train(predict, df=df, **annot)
        self.score_valid(predict, df=df, **annot)

    def run_sklearn(self, model, df=None, **annot):
        self.run(model.fit, model.predict, model=model, df=df, **annot)

    def _inverse_transform_y(self, df, y):
        if callable(getattr(df, "inverse_transform_y", None)):
            return df.inverse_transform_y( y )
        return y
        
    def _run(self, predict, X, y, df=None, **annot):
        y_pred = predict(X)
        self._store(y, y_pred, df=df, **annot)

    def _store(self, y, y_pred, df=None, **annot):
        if df is None:
            df = self.df
        y = self._inverse_transform_y( df, y )
        y_pred = self._inverse_transform_y( df, y_pred )
        metrics = self.compute_metrics(y, y_pred)
        self.results = self.results._add(self._dict_to_df(metrics, annot))

    def score_train(self, predict, df=None, **annot):
        if df is None:
            df = self.df
        self._run(predict, df.train_X, df.train_y, phase='train', df=df, **annot)

    def score_valid(self, predict, df=None, **annot):
        if df is None:
            df = self.df
        if len(df.valid_X) > 0:
            self._run(predict, df.valid_X, df.valid_y, phase='valid', df=df, **annot)
        
    def score_test(self, predict, df=None, **annot):
        if df is None:
            df = self.df
        if len(df.test_X) > 0:
            self._run(predict, df.test_X, df.test_y, phase='test', df=df, **annot)
            
    def _order(self, X):
        return X[:, 0].argsort(axis=0)

<<<<<<< HEAD
    def _column_xy(self, x=None, y=None):
        if x is None:
            x = self.df._columnx[0]
        if y is None:
            y = self.df._columny[0]
        return x, y
            
    def _column_x2y(self, x1=None, x2=None, y=None):
        if x1 is None:
            x1 = self.df._columnx[0]
        if x2 is None:
            x2 = self.df._columnx[1]
        if y is None:
            y = self.df._columny[0]
        return x1, x2, y
    
    def _graph_coords_callable(self, df, y):
        if callable(y):
            return self.df.inverse_transform_y( y(df.X) ).to_numpy()
        elif type(y) == str:
            return np.squeeze(df[[y]].to_numpy())
        return y
    
    def _graph_coords(self, df, *x):
        return  [ self._graph_coords_callable(df, c) for c in x ]         

    def _figure(self, x=None, y=None, xlabel = None, ylabel = None, title = None, sort=False, interpolate=0, phase='train', df=None ):
        if df is None:
            df = self.df.train
        x, y = self._column_xy(x, y)
        if not xlabel:
            if type(x) == str:
                xlabel=x
            else:
                xlabel=df._columnx[0]
        if not ylabel:
            if type(y) == str:
                ylabel=y
            else:
                ylabel=df._columny[0]
        if title is not None:
            plt.title(title)
        if type(ylabel) == str:
            plt.ylabel(ylabel) 
        if type(xlabel) == str:
            plt.xlabel(xlabel)
        if interpolate > 0:
            assert (y is None) or (type(y)==str) or callable(y), 'You cannot interpolate with given results'
            df = df.interpolate(interpolate)
        elif sort:
            if (y is None) or (type(y)==str) or callable(y):
                df = df.sort_values(by=x)
            else:
                sortedindices = df[x].argsort()
                df = df.iloc[sortedindices]
                y = y[sortedindices]
        graph_x, graph_y = self._graph_coords(df, x, y)
        return df.X, graph_x, graph_y

    def _figure2d(self, x1=None, x2=None, y=None, xlabel = None, ylabel = None, title = None, df=None ):
        if df is None:
            df = self.df.train
        x1, x2, y = self._column_x2y(x1, x2, y)
        if not xlabel:
            if type(x1) == str:
                xlabel=x1
            else:
                xlabel=self.df._columnx[0]
        if not ylabel:
            if type(x2) == str:
                ylabel=x2
            else:
                ylabel=self.df._columnx[1]
        if title is not None:
            plt.title(title)
        if type(ylabel) == str:
            plt.ylabel(ylabel) 
        if type(xlabel) == str:
            plt.xlabel(xlabel)
        graph_x1, graph_x2, graph_y = self._graph_coords(df, x1, x2, y)
        return df.X, graph_x1, graph_x2, graph_y

    def _add_noise(self, x1, x2, noise):
        if noise > 0:
            x1_sd = np.std(x1)
            x2_sd = np.std(x2)
            x1 = x1 + np.random.normal(0, noise * x1_sd, x1.shape)
            x2 = x2 + np.random.normal(0, noise * x2_sd, x2.shape)
        return x1, x2
    
=======
>>>>>>> 5c0b57a3
    def scatter2d_class(self, x1=None, x2=None, y=None, xlabel=None, ylabel=None, title=None, loc='upper right', noise=0, df=None, **kwargs):
        f = _figure2d(self, x1=x1, x2=x2, y=y, xlabel=xlabel, ylabel=ylabel, title=title, df=df, noise=noise)
        for c in sorted(np.unique(f.graph_y)):
            indices = (c == f.graph_y)
            plt.scatter(f.graph_x1[indices], f.graph_x2[indices], label=int(c), **kwargs)
        plt.gca().legend(loc=loc)

    def scatter2d_color(self, x1=None, x2=None, c=None, xlabel=None, ylabel=None, title=None, noise=0, df=None, cmap=plt.get_cmap("jet"), s=1, **kwargs):
        f = _figure2d(self, x1=x1, x2=x2, y=c, xlabel=xlabel, ylabel=ylabel, title=title, df=df, noise=noise)
        plt.scatter(f.graph_x1, f.graph_x2, c=f.graph_y, cmap=cmap, s=s, **kwargs)
        plt.colorbar()
        
    def scatter2d_size(self, x1=None, x2=None, s=None, xlabel=None, ylabel=None, title=None, noise=0, df=None, **kwargs):
        f = _figure2d(self, x1=x1, x2=x2, y=s, xlabel=xlabel, ylabel=ylabel, title=title, df=df, noise=noise)
        plt.scatter(f.graph_x1, f.graph_x2, s=f.graph_y, **kwargs)
        
    def _boundaries(self, predict):
        ax = plt.gca()
        x_min, x_max = ax.get_xlim()
        y_min, y_max = ax.get_ylim()
        stepx = (x_max - x_min) / 600
        stepy = (y_max - y_min) / 600
        xx, yy = np.meshgrid(np.arange(x_min, x_max, stepx),
                             np.arange(y_min, y_max, stepy))
        X = np.array(np.vstack([xx.ravel(), yy.ravel()])).T
        print(X.shape, self.df._columnx)
        s = self.df.from_numpy(X)
        try:
            return ax, xx, yy, predict(s.X).reshape(xx.shape)       
        except:
            try:
                import torch
                with torch.set_grad_enabled(False):
                    return ax, xx, yy, predict(s.X_tensor).numpy().reshape(xx.shape)
            except:
                raise ValueError('predict mus be a function that works on Numpy arrays or PyTorch tensors')
    
    def plot_boundary(self, predict):
        ax, xx, yy, boundary = self._boundaries(predict)
        ax.contour(xx, yy, boundary, levels=[0.5])  
        
    def plot_contour(self, predict):
        ax, xx, yy, boundary = self._boundaries(predict)
        ax.contour(xx, yy, boundary)
        
    def _coef(self, coefs, subset, model):
        try:
            model.fit(self.df.train_X[subset], self.df.train_y[subset])
            coefs.append( (model.intercept_, self.get_coef(model.coef_ ) ) )
        except:pass
    
    def _loss_minmax(self, model, loss):
        model.fit(self.df.train_X, self.df.train_y)
        min0 = model.intercept_
        min1 = self.get_coef(model.coef_ )
        m = np.argsort(self.df.train_X[:, 0])
        n = len(m)//2
        coefs = []
        self._coef(coefs, m[:n], model)
        self._coef(coefs, m[n:], model)
        m = np.argsort(self.df.train_y)
        self._coef(coefs, m[:n], model)
        self._coef(coefs, m[n:], model)
        model.fit(self.df.train_X, self.df.train_y)
        max0 = max([ a for a, _ in coefs ])
        max1 = max([ b for _, b in coefs ])
        l = self._loss_coef_intercept(model, loss, min0, min1)
        loss0 = self._loss_coef_intercept(model, loss, max0, min1)
        loss1 = self._loss_coef_intercept(model, loss, min0, max1)
        if (loss0 - l) < (loss1 - l)/ 2:
            while (loss0 - l) < (loss1 - l)/ 2:
                max0 *= 2
                loss0 = self._loss_coef_intercept(model, loss, max0, min1)
        elif (loss1 - l) < (loss0 - l) / 2:
            while (loss1 - l) < (loss0 - l) / 2:
                max1 *= 2
                loss1 = self._loss_coef_intercept(model, loss, min0, max1)
        if max0 > min0:
            min0 = min0 - (max0 - min0)
        else:
            min0, max0 = max0, min0 + (min0 - max0)

        if max1 > min1:
            min1 = min1 - (max1 - min1)
        else:
            min1, max1 = max1, min1 + (min1 - max1)
        return min0, max0, min1, max1

    def _loss_coef_intercept(self, model, loss, intercept, coef):
        self.set_coef( model.coef_, coef )
        model.intercept_ = intercept
        pred_y = model.predict(self.df.train_X)
        return loss(self.df.train_y, pred_y)

    def get_coef(self, coef):
        if len(coef.shape) > 1:
            return self.get_coef(coef[0])
        return coef[0]
    
    def set_coef(self, coef, value):
        if len(coef.shape) > 1:
            self.set_coef(coef[0], value)
        coef[0] = value
    
    def loss_surface(self, model, loss, linewidth=1, antialiased=False, cmap=cm.coolwarm, intersects=50, **kwargs):
        model = copy.copy(model)
        min0, max0, min1, max1 = self._loss_minmax(model, loss)
        step0 = np.abs(max0 - min1) / intersects
        step1 = np.abs(max1 - min1) / intersects
        xx, yy = np.meshgrid(np.arange(min0, max0, step0),
                             np.arange(min1, max1, step1))
        X = np.array(np.vstack([xx.ravel(), yy.ravel()])).T
        l = np.array([ self._loss_coef_intercept(model, loss, intercept, coef) for intercept, coef in X ])
        l = l.reshape(xx.shape)
        fig = plt.figure()
        ax = fig.add_subplot(111, projection='3d')
        ax.plot_surface(xx, yy, l, cmap=cmap, linewidth=linewidth, antialiased=antialiased)
        plt.xlabel(r'$\theta_0$')
        plt.ylabel(r'$\theta_1$')
        
    def _plot(self, pltfunction, x=None, y=None, xlabel = None, ylabel = None, sort=False, title=None, marker=None, interpolate=0, df=None, loc='upper right', **kwargs):
        f = _figure(self, x=x, y=y, xlabel=xlabel, ylabel=ylabel, title=title, sort=sort, interpolate=interpolate, df=df)
        pltfunction(f.graph_x, f.graph_y, marker=marker, **kwargs)
        if 'label' in kwargs:
            plt.legend(loc=loc)
    
    def line(self, x=None, y=None, xlabel = None, ylabel = None, title=None, interpolate=0, df=None, loc='upper right', **kwargs):
        self._plot(plt.plot, x=x, y=y, xlabel=xlabel, ylabel=ylabel, title=title, interpolate=interpolate, sort=True, df=df, loc=loc, **kwargs)

<<<<<<< HEAD
    def scatter(self, x=None, y=None, xlabel = None, ylabel = None, title=None, interpolate=0, df=None, **kwargs):
        self._plot(plt.scatter, x=x, y=y, xlabel=xlabel, ylabel=ylabel, title=title, interpolate=interpolate, df=df, **kwargs)
=======
    def scatter(self, x=None, y=None, xlabel = None, ylabel = None, title=None, interpolate=0, df=None, loc='upper right', **kwargs):
        self._plot(plt.scatter, x=x, y=y, xlabel=xlabel, ylabel=ylabel, title=title, interpolate=interpolate, df=df, loc=loc, **kwargs)
>>>>>>> 5c0b57a3
       
    def _select(self, select):
        if select is None:
            s = self.results
        elif type(select) is pd.core.series.Series:
            s = self.results[select]
        elif type(select) is EvaluatorResults:
            s = select
        elif type(select) is str:
            s = self.results[self.results.phase == select]
        else:
            raise ValueError('Unknown type passed for select')
        return s

    def _unique(self, selection, series='phase'):
        return len(selection[series].unique())
    
    def _groups(self, selection, series='phase'):
        for g, d in selection.groupby(by=series):
            yield g, self.results._copy_meta(d)
    
    def scatter_metric(self, x, series='phase', select=None, y=None, xlabel = None, ylabel = None, title=None, label_prefix='', label=None, **kwargs):
        selection = self._select(select)
        unique_groups = self._unique(selection, series)
        for g, d in self._groups(selection, series=series):
            g = label or (label_prefix + str(g) if unique_groups > 1 else ylabel)
            d.scatter(x, y=y, xlabel=xlabel, ylabel=ylabel, title=title, label=g, **kwargs)
    
    def line_metric(self, x, series='phase', select=None, y=None, xlabel = None, ylabel = None, title=None, label_prefix='', label=None, **kwargs):
        selection = self._select(select)
        unique_groups = self._unique(selection, series)
        for g, d in self._groups(selection, series=series):
            g = label or (label_prefix + str(g) if unique_groups > 1 else ylabel)
            d.line(x, y=y, xlabel=xlabel, ylabel=ylabel, title=title, label=g, **kwargs)
        
class _figures:
    def _graph_coords_callable(self, df, f):
        if callable(f):
            return self.evalator.df.inverse_transform_y( f(df.X) ).to_numpy()
        elif type(f) == str:
            return np.squeeze(df[[f]].to_numpy())
        return f
    
    def _graph_coords(self, df, *fields):
        return  [ self._graph_coords_callable(df, f) for f in fields ]         
        
class _figure(_figures):
    def __init__(self, evaluator, x=None, y=None, xlabel = None, ylabel = None, title = None, sort=False, interpolate=0, phase='train', df=None ):
        self.evaluator = evaluator
        self.df = df if df is not None else evaluator.df.train
        self.x = x
        self.y = y
        self.xlabel = xlabel
        self.ylabel = ylabel
        if title is not None:
            plt.title(title)
        plt.ylabel(self.ylabel) 
        plt.xlabel(self.xlabel)
        if interpolate > 0:
            assert (y is None) or (type(y)==str) or callable(y), 'You cannot interpolate with given results'
            self.df = self.df.interpolate(interpolate)
        elif sort:
            self.df = self.df.sort_values(by=x)

    @property
    def x(self):
        return self._x
    
    @x.setter
    def x(self, value):
        self._x = value or self.df._columnx[0]
        
    @property
    def y(self):
        return self._y
    
    @y.setter
    def y(self, value):
        self._y = value or self.df._columny[0]
        
    @property
    def xlabel(self):
        return self._xlabel
    
    @xlabel.setter
    def xlabel(self, value):
        self._xlabel = value or self.x

    @property
    def ylabel(self):
        return self._ylabel
    
    @ylabel.setter
    def ylabel(self, value):
        self._ylabel = value or self.y

    @property
    def graph_x(self):
        return self._graph_coords_callable(self.df, self.x)

    @property
    def graph_y(self):
        return self._graph_coords_callable(self.df, self.y)

    @property
    def X(self):
        return self.df.X

class _figure2d(_figures):
    def __init__(self, evaluator, x1=None, x2=None, y=None, xlabel = None, ylabel = None, title = None, df=None, noise=0 ):
        self.evaluator = evaluator
        self.df = df if df is not None else evaluator.df.train
        self.noise = noise
        self.x1 = x1
        self.x2 = x2
        self.y = y
        self.xlabel = xlabel
        self.ylabel = ylabel
        if title is not None:
            plt.title(title)
        plt.ylabel(ylabel) 
        plt.xlabel(xlabel)

    @property
    def x1(self):
        return self._x1
    
    @x1.setter
    def x1(self, value):
        self._x1 = value or self.df._columnx[0]

    @property
    def x2(self):
        return self._x2
    
    @x2.setter
    def x2(self, value):
        self._x2 = value or self.df._columnx[1]
        
    @property
    def y(self):
        return self._y
    
    @y.setter
    def y(self, value):
        self._y = value or self.df._columny[0]
        
    @property
    def xlabel(self):
        return self._xlabel
    
    @xlabel.setter
    def xlabel(self, value):
        self._xlabel = value or self.x1

    @property
    def ylabel(self):
        return self._ylabel
    
    @ylabel.setter
    def ylabel(self, value):
        self._ylabel = value or self.x2

    @property
    def graph_x1_noiseless(self):
        return self._graph_coords_callable(self.df, self.x1)

    @property
    def graph_x2_noiseless(self):
        return self._graph_coords_callable(self.df, self.x2)

    @property
    def graph_y(self):
        return self._graph_coords_callable(self.df, self.y)

    @property
    def graph_x1(self):
        try:
            return self._graph_x1
        except:
            self._graph_x1 = self.graph_x1_noiseless
            if self.noise > 0:
                # should we flatten??
                sd = np.std(self._graph_x1)
                self._graph_x1 = self._graph_x1 + np.random.normal(0, self.noise * sd, self._graph_x1.shape)
            return self._graph_x1

    @property
    def graph_x2(self):
        try:
            return self._graph_x2
        except:
            self._graph_x2 = self.graph_x2_noiseless
            if self.noise > 0:
                sd = np.std(self._graph_x2)
                self._graph_x2 = self._graph_x2 + np.random.normal(0, self.noise * sd, self._graph_x2.shape)
            return self._graph_x2
    
    @property
    def X(self):
        return self.df.X<|MERGE_RESOLUTION|>--- conflicted
+++ resolved
@@ -134,99 +134,6 @@
     def _order(self, X):
         return X[:, 0].argsort(axis=0)
 
-<<<<<<< HEAD
-    def _column_xy(self, x=None, y=None):
-        if x is None:
-            x = self.df._columnx[0]
-        if y is None:
-            y = self.df._columny[0]
-        return x, y
-            
-    def _column_x2y(self, x1=None, x2=None, y=None):
-        if x1 is None:
-            x1 = self.df._columnx[0]
-        if x2 is None:
-            x2 = self.df._columnx[1]
-        if y is None:
-            y = self.df._columny[0]
-        return x1, x2, y
-    
-    def _graph_coords_callable(self, df, y):
-        if callable(y):
-            return self.df.inverse_transform_y( y(df.X) ).to_numpy()
-        elif type(y) == str:
-            return np.squeeze(df[[y]].to_numpy())
-        return y
-    
-    def _graph_coords(self, df, *x):
-        return  [ self._graph_coords_callable(df, c) for c in x ]         
-
-    def _figure(self, x=None, y=None, xlabel = None, ylabel = None, title = None, sort=False, interpolate=0, phase='train', df=None ):
-        if df is None:
-            df = self.df.train
-        x, y = self._column_xy(x, y)
-        if not xlabel:
-            if type(x) == str:
-                xlabel=x
-            else:
-                xlabel=df._columnx[0]
-        if not ylabel:
-            if type(y) == str:
-                ylabel=y
-            else:
-                ylabel=df._columny[0]
-        if title is not None:
-            plt.title(title)
-        if type(ylabel) == str:
-            plt.ylabel(ylabel) 
-        if type(xlabel) == str:
-            plt.xlabel(xlabel)
-        if interpolate > 0:
-            assert (y is None) or (type(y)==str) or callable(y), 'You cannot interpolate with given results'
-            df = df.interpolate(interpolate)
-        elif sort:
-            if (y is None) or (type(y)==str) or callable(y):
-                df = df.sort_values(by=x)
-            else:
-                sortedindices = df[x].argsort()
-                df = df.iloc[sortedindices]
-                y = y[sortedindices]
-        graph_x, graph_y = self._graph_coords(df, x, y)
-        return df.X, graph_x, graph_y
-
-    def _figure2d(self, x1=None, x2=None, y=None, xlabel = None, ylabel = None, title = None, df=None ):
-        if df is None:
-            df = self.df.train
-        x1, x2, y = self._column_x2y(x1, x2, y)
-        if not xlabel:
-            if type(x1) == str:
-                xlabel=x1
-            else:
-                xlabel=self.df._columnx[0]
-        if not ylabel:
-            if type(x2) == str:
-                ylabel=x2
-            else:
-                ylabel=self.df._columnx[1]
-        if title is not None:
-            plt.title(title)
-        if type(ylabel) == str:
-            plt.ylabel(ylabel) 
-        if type(xlabel) == str:
-            plt.xlabel(xlabel)
-        graph_x1, graph_x2, graph_y = self._graph_coords(df, x1, x2, y)
-        return df.X, graph_x1, graph_x2, graph_y
-
-    def _add_noise(self, x1, x2, noise):
-        if noise > 0:
-            x1_sd = np.std(x1)
-            x2_sd = np.std(x2)
-            x1 = x1 + np.random.normal(0, noise * x1_sd, x1.shape)
-            x2 = x2 + np.random.normal(0, noise * x2_sd, x2.shape)
-        return x1, x2
-    
-=======
->>>>>>> 5c0b57a3
     def scatter2d_class(self, x1=None, x2=None, y=None, xlabel=None, ylabel=None, title=None, loc='upper right', noise=0, df=None, **kwargs):
         f = _figure2d(self, x1=x1, x2=x2, y=y, xlabel=xlabel, ylabel=ylabel, title=title, df=df, noise=noise)
         for c in sorted(np.unique(f.graph_y)):
@@ -356,13 +263,8 @@
     def line(self, x=None, y=None, xlabel = None, ylabel = None, title=None, interpolate=0, df=None, loc='upper right', **kwargs):
         self._plot(plt.plot, x=x, y=y, xlabel=xlabel, ylabel=ylabel, title=title, interpolate=interpolate, sort=True, df=df, loc=loc, **kwargs)
 
-<<<<<<< HEAD
-    def scatter(self, x=None, y=None, xlabel = None, ylabel = None, title=None, interpolate=0, df=None, **kwargs):
-        self._plot(plt.scatter, x=x, y=y, xlabel=xlabel, ylabel=ylabel, title=title, interpolate=interpolate, df=df, **kwargs)
-=======
     def scatter(self, x=None, y=None, xlabel = None, ylabel = None, title=None, interpolate=0, df=None, loc='upper right', **kwargs):
         self._plot(plt.scatter, x=x, y=y, xlabel=xlabel, ylabel=ylabel, title=title, interpolate=interpolate, df=df, loc=loc, **kwargs)
->>>>>>> 5c0b57a3
        
     def _select(self, select):
         if select is None:
